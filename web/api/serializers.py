from dashboard.models import *
from django.contrib.humanize.templatetags.humanize import (naturalday, naturaltime)
from django.db.models import F, JSONField, Value
from recon_note.models import *
from reconPoint.common_func import *
from rest_framework import serializers
from scanEngine.models import *
from startScan.models import *
from targetApp.models import *
from dashboard.models import InAppNotification


class HackerOneProgramAttributesSerializer(serializers.Serializer):
	"""
		Serializer for HackerOne Program
		IMP: THIS is not a model serializer, programs will not be stored in db
		due to ever changing nature of programs, rather cache will be used on these serializers
	"""
	handle = serializers.CharField(required=False)
	name = serializers.CharField(required=False)
	currency = serializers.CharField(required=False)
	submission_state = serializers.CharField(required=False)
	triage_active = serializers.BooleanField(allow_null=True, required=False)
	state = serializers.CharField(required=False)
	started_accepting_at = serializers.DateTimeField(required=False)
	bookmarked = serializers.BooleanField(required=False)
	allows_bounty_splitting = serializers.BooleanField(required=False)
	offers_bounties = serializers.BooleanField(required=False)
	open_scope = serializers.BooleanField(allow_null=True, required=False)
	fast_payments = serializers.BooleanField(allow_null=True, required=False)
	gold_standard_safe_harbor = serializers.BooleanField(allow_null=True, required=False)

	@staticmethod
	def to_representation(instance):
<<<<<<< HEAD
		return {key: value for key, value in instance.items()}
=======
		return dict(instance.items())
>>>>>>> 195812b5


class HackerOneProgramSerializer(serializers.Serializer):
	id = serializers.CharField()
	type = serializers.CharField()
	attributes = HackerOneProgramAttributesSerializer()



class InAppNotificationSerializer(serializers.ModelSerializer):
	class Meta:
		model = InAppNotification
		fields = [
			'id', 
			'title', 
			'description', 
			'icon', 
			'is_read', 
			'created_at', 
			'notification_type', 
			'status',
			'redirect_link',
			'open_in_new_tab',
			'project'
		]
		read_only_fields = ['id', 'created_at']

	@staticmethod
	def get_project_name(obj):
		return obj.project.name if obj.project else None


class SearchHistorySerializer(serializers.ModelSerializer):
	class Meta:
		model = SearchHistory
		fields = ['query']


class DomainSerializer(serializers.ModelSerializer):
	vuln_count = serializers.SerializerMethodField()
	organization = serializers.SerializerMethodField()
	most_recent_scan = serializers.SerializerMethodField()
	insert_date = serializers.SerializerMethodField()
	insert_date_humanized = serializers.SerializerMethodField()
	start_scan_date = serializers.SerializerMethodField()
	start_scan_date_humanized = serializers.SerializerMethodField()

	class Meta:
		model = Domain
		fields = '__all__'
		depth = 2

	@staticmethod
	def get_vuln_count(obj):
		try:
			return obj.vuln_count
		except:
			return None

	@staticmethod
	def get_organization(obj):
		if Organization.objects.filter(domains__id=obj.id).exists():
			return [org.name for org in Organization.objects.filter(domains__id=obj.id)]

	@staticmethod
	def get_most_recent_scan(obj):
		return obj.get_recent_scan_id()

	@staticmethod
	def get_insert_date(obj):
		return naturalday(obj.insert_date).title()

	@staticmethod
	def get_insert_date_humanized(obj):
		return naturaltime(obj.insert_date).title()

	@staticmethod
	def get_start_scan_date(obj):
		if obj.start_scan_date:
			return naturalday(obj.start_scan_date).title()

	@staticmethod
	def get_start_scan_date_humanized(obj):
		if obj.start_scan_date:
			return naturaltime(obj.start_scan_date).title()


class SubScanResultSerializer(serializers.ModelSerializer):

	task = serializers.SerializerMethodField('get_task_name')
	subdomain_name = serializers.SerializerMethodField('get_subdomain_name')
	engine = serializers.SerializerMethodField('get_engine_name')

	class Meta:
		model = SubScan
		fields = [
			'id',
			'type',
			'subdomain_name',
			'start_scan_date',
			'stop_scan_date',
			'scan_history',
			'subdomain',
			'celery_ids',
			'status',
			'subdomain_name',
			'task',
			'engine'
		]

	@staticmethod
	def get_subdomain_name(subscan):
		return subscan.subdomain.name

	@staticmethod
	def get_task_name(subscan):
		return subscan.type

	@staticmethod
	def get_engine_name(subscan):
		if subscan.engine:
			return subscan.engine.engine_name
		return ''


class ReconNoteSerializer(serializers.ModelSerializer):

	domain_name = serializers.SerializerMethodField('get_domain_name')
	subdomain_name = serializers.SerializerMethodField('get_subdomain_name')
	scan_started_time = serializers.SerializerMethodField('get_scan_started_time')

	class Meta:
		model = TodoNote
		fields = '__all__'

	@staticmethod
	def get_domain_name(note):
		if note.scan_history:
			return note.scan_history.domain.name

	@staticmethod
	def get_subdomain_name(note):
		if note.subdomain:
			return note.subdomain.name

	@staticmethod
	def get_scan_started_time(note):
		if note.scan_history:
			return note.scan_history.start_scan_date


class OnlySubdomainNameSerializer(serializers.ModelSerializer):
	class Meta:
		model = Subdomain
		fields = ['name', 'id']


class SubScanSerializer(serializers.ModelSerializer):

	subdomain_name = serializers.SerializerMethodField('get_subdomain_name')
	time_taken = serializers.SerializerMethodField('get_total_time_taken')
	elapsed_time = serializers.SerializerMethodField('get_elapsed_time')
	completed_ago = serializers.SerializerMethodField('get_completed_ago')
	engine = serializers.SerializerMethodField('get_engine_name')

	class Meta:
		model = SubScan
		fields = '__all__'

	@staticmethod
	def get_subdomain_name(subscan):
		return subscan.subdomain.name

	@staticmethod
	def get_total_time_taken(subscan):
		return subscan.get_total_time_taken()

	@staticmethod
	def get_elapsed_time(subscan):
		return subscan.get_elapsed_time()

	@staticmethod
	def get_completed_ago(subscan):
		return subscan.get_completed_ago()

	@staticmethod
	def get_engine_name(subscan):
		if subscan.engine:
			return subscan.engine.engine_name
		return ''


class CommandSerializer(serializers.ModelSerializer):
	class Meta:
		model = Command
		fields = '__all__'
		depth = 1


class ScanHistorySerializer(serializers.ModelSerializer):

	subdomain_count = serializers.SerializerMethodField('get_subdomain_count')
	endpoint_count = serializers.SerializerMethodField('get_endpoint_count')
	vulnerability_count = serializers.SerializerMethodField('get_vulnerability_count')
	current_progress = serializers.SerializerMethodField('get_progress')
	completed_time = serializers.SerializerMethodField('get_total_scan_time_in_sec')
	elapsed_time = serializers.SerializerMethodField('get_elapsed_time')
	completed_ago = serializers.SerializerMethodField('get_completed_ago')
	organizations = serializers.SerializerMethodField('get_organizations')

	class Meta:
		model = ScanHistory
		fields = [
			'id',
			'subdomain_count',
			'endpoint_count',
			'vulnerability_count',
			'current_progress',
			'completed_time',
			'elapsed_time',
			'completed_ago',
			'organizations',
			'start_scan_date',
			'scan_status',
			'results_dir',
			'celery_ids',
			'tasks',
			'stop_scan_date',
			'error_message',
			'domain',
			'scan_type'
		]
		depth = 1

	@staticmethod
	def get_subdomain_count(scan_history):
		if scan_history.get_subdomain_count:
			return scan_history.get_subdomain_count()

	@staticmethod
	def get_endpoint_count(scan_history):
		if scan_history.get_endpoint_count:
			return scan_history.get_endpoint_count()

	@staticmethod
	def get_vulnerability_count(scan_history):
		if scan_history.get_vulnerability_count:
			return scan_history.get_vulnerability_count()

	@staticmethod
	def get_progress(scan_history):
		return scan_history.get_progress()

	@staticmethod
	def get_total_scan_time_in_sec(scan_history):
		return scan_history.get_total_scan_time_in_sec()

	@staticmethod
	def get_elapsed_time(scan_history):
		return scan_history.get_elapsed_time()

	@staticmethod
	def get_completed_ago(scan_history):
		return scan_history.get_completed_ago()

	@staticmethod
	def get_organizations(scan_history):
		return [org.name for org in scan_history.domain.get_organization()]


class OrganizationSerializer(serializers.ModelSerializer):

	class Meta:
		model = Organization
		fields = '__all__'


class EngineSerializer(serializers.ModelSerializer):

	tasks = serializers.SerializerMethodField('get_tasks')

	@staticmethod
	def get_tasks(instance):
		return instance.tasks

	class Meta:
		model = EngineType
		fields = [
			'id',
			'default_engine',
			'engine_name',
			'yaml_configuration',
			'tasks'
		]


class OrganizationTargetsSerializer(serializers.ModelSerializer):

	class Meta:
		model = Domain
		fields = [
			'name'
		]


class VisualiseVulnerabilitySerializer(serializers.ModelSerializer):

	description = serializers.SerializerMethodField('get_description')

	class Meta:
		model = Vulnerability
		fields = [
			'description',
			'http_url'
		]

	@staticmethod
	def get_description(vulnerability):
		return vulnerability.name


class VisualisePortSerializer(serializers.ModelSerializer):

	description = serializers.SerializerMethodField('get_description')
	title = serializers.SerializerMethodField('get_title')

	class Meta:
		model = Port
		fields = [
			'description',
			'is_uncommon',
			'title',
		]

	@staticmethod
	def get_description(port):
		return str(port.number) + "/" + str(port.service_name)

	@staticmethod
	def get_title(port):
		if port.is_uncommon:
			return "Uncommon Port"


class VisualiseTechnologySerializer(serializers.ModelSerializer):

	description = serializers.SerializerMethodField('get_description')

	class Meta:
		model = Technology
		fields = [
			'description'
		]

	@staticmethod
	def get_description(tech):
		return tech.name


class VisualiseIpSerializer(serializers.ModelSerializer):

	description = serializers.SerializerMethodField('get_description')
	children = serializers.SerializerMethodField('get_children')

	class Meta:
		model = IpAddress
		fields = [
			'description',
			'children'
		]

	@staticmethod
	def get_description(Ip):
		return Ip.address

	@staticmethod
	def get_children(ip):
		port = Port.objects.filter(
			ports__in=IpAddress.objects.filter(
				address=ip))
		serializer = VisualisePortSerializer(port, many=True)
		return serializer.data


class VisualiseEndpointSerializer(serializers.ModelSerializer):

	description = serializers.SerializerMethodField('get_description')

	class Meta:
		model = EndPoint
		fields = [
			'description',
			'http_url'
		]

	@staticmethod
	def get_description(endpoint):
		return endpoint.http_url


class VisualiseSubdomainSerializer(serializers.ModelSerializer):

	children = serializers.SerializerMethodField('get_children')
	description = serializers.SerializerMethodField('get_description')
	title = serializers.SerializerMethodField('get_title')

	class Meta:
		model = Subdomain
		fields = [
			'description',
			'children',
			'http_status',
			'title',
		]

	@staticmethod
	def get_description(subdomain):
		return subdomain.name

	@staticmethod
	def get_title(subdomain):
		if get_interesting_subdomains(subdomain.scan_history.id).filter(name=subdomain.name).exists():
			return "Interesting"

	def get_children(self, subdomain_name):
		scan_history = self.context.get('scan_history')
		subdomains = (
			Subdomain.objects
			.filter(scan_history=scan_history)
			.filter(name=subdomain_name)
		)

		ips = IpAddress.objects.filter(ip_addresses__in=subdomains)
		ip_serializer = VisualiseIpSerializer(ips, many=True)


		technologies = Technology.objects.filter(technologies__in=subdomains)
		tech_serializer = VisualiseTechnologySerializer(technologies, many=True)

		vulnerability = (
			Vulnerability.objects
			.filter(scan_history=scan_history)
			.filter(subdomain=subdomain_name)
		)

		return_data = []
		if ip_serializer.data:
			return_data.append({
				'description': 'IPs',
				'children': ip_serializer.data
			})
		if tech_serializer.data:
			return_data.append({
				'description': 'Technologies',
				'children': tech_serializer.data
			})

		if vulnerability:
			vulnerability_data = []
			critical = vulnerability.filter(severity=4)
			if critical:
				critical_serializer = VisualiseVulnerabilitySerializer(
					critical,
					many=True
				)
				vulnerability_data.append({
					'description': 'Critical',
					'children': critical_serializer.data
				})
			high = vulnerability.filter(severity=3)
			if high:
				high_serializer = VisualiseVulnerabilitySerializer(
					high,
					many=True
				)
				vulnerability_data.append({
					'description': 'High',
					'children': high_serializer.data
				})
			medium = vulnerability.filter(severity=2)
			if medium:
				medium_serializer = VisualiseVulnerabilitySerializer(
					medium,
					many=True
				)
				vulnerability_data.append({
					'description': 'Medium',
					'children': medium_serializer.data
				})
			low = vulnerability.filter(severity=1)
			if low:
				low_serializer = VisualiseVulnerabilitySerializer(
					low,
					many=True
				)
				vulnerability_data.append({
					'description': 'Low',
					'children': low_serializer.data
				})
			info = vulnerability.filter(severity=0)
			if info:
				info_serializer = VisualiseVulnerabilitySerializer(
					info,
					many=True
				)
				vulnerability_data.append({
					'description': 'Informational',
					'children': info_serializer.data
				})
			uknown = vulnerability.filter(severity=-1)
			if uknown:
				uknown_serializer = VisualiseVulnerabilitySerializer(
					uknown,
					many=True
				)
				vulnerability_data.append({
					'description': 'Unknown',
					'children': uknown_serializer.data
				})

			if vulnerability_data:
				return_data.append({
					'description': 'Vulnerabilities',
					'children': vulnerability_data
				})

		if subdomain_name.screenshot_path:
			return_data.append({
				'description': 'Screenshot',
				'screenshot_path': subdomain_name.screenshot_path
			})
		return return_data


class VisualiseEmailSerializer(serializers.ModelSerializer):
	title = serializers.SerializerMethodField('get_title')
	description = serializers.SerializerMethodField('get_description')

	class Meta:
		model = Email
		fields = [
			'description',
			'password',
			'title'
		]

	@staticmethod
	def get_description(email):
		if email.password:
			return email.address + " > " + email.password
		return email.address

	@staticmethod
	def get_title(email):
		if email.password:
			return "Exposed Creds"


class VisualiseDorkSerializer(serializers.ModelSerializer):

	title = serializers.SerializerMethodField('get_title')
	description = serializers.SerializerMethodField('get_description')
	http_url = serializers.SerializerMethodField('get_http_url')

	class Meta:
		model = Dork
		fields = [
			'title',
			'description',
			'http_url'
		]

	@staticmethod
	def get_title(dork):
		return dork.type

	@staticmethod
	def get_description(dork):
		return dork.type

	@staticmethod
	def get_http_url(dork):
		return dork.url


class VisualiseEmployeeSerializer(serializers.ModelSerializer):

	description = serializers.SerializerMethodField('get_description')

	class Meta:
		model = Employee
		fields = [
			'description'
		]

	@staticmethod
	def get_description(employee):
		if employee.designation:
			return employee.name + '--' + employee.designation
		return employee.name


class VisualiseDataSerializer(serializers.ModelSerializer):

	title = serializers.ReadOnlyField(default='Target')
	description = serializers.SerializerMethodField('get_description')
	children = serializers.SerializerMethodField('get_children')

	class Meta:
		model = ScanHistory
		fields = [
			'description',
			'title',
			'children',
		]

	@staticmethod
	def get_description(scan_history):
		return scan_history.domain.name

	@staticmethod
	def get_children(history):
		scan_history = ScanHistory.objects.filter(id=history.id)

		subdomain = Subdomain.objects.filter(scan_history=history)
		subdomain_serializer = VisualiseSubdomainSerializer(
			subdomain,
			many=True,
			context={'scan_history': history})

		email = Email.objects.filter(emails__in=scan_history)
		email_serializer = VisualiseEmailSerializer(email, many=True)

		dork = Dork.objects.filter(dorks__in=scan_history)
		dork_serializer = VisualiseDorkSerializer(dork, many=True)

		employee = Employee.objects.filter(employees__in=scan_history)
		employee_serializer = VisualiseEmployeeSerializer(employee, many=True)

		metainfo = MetaFinderDocument.objects.filter(
			scan_history__id=history.id)

		return_data = []

		if subdomain_serializer.data:
			return_data.append({
				'description': 'Subdomains',
				'children': subdomain_serializer.data})

		if email_serializer.data or employee_serializer.data or dork_serializer.data or metainfo:
			osint_data = []
			if email_serializer.data:
				osint_data.append({
					'description': 'Emails',
					'children': email_serializer.data})
			if employee_serializer.data:
				osint_data.append({
					'description': 'Employees',
					'children': employee_serializer.data})
			if dork_serializer.data:
				osint_data.append({
					'description': 'Dorks',
					'children': dork_serializer.data})

			if metainfo:
				metainfo_data = []
				usernames = (
					metainfo
					.annotate(description=F('author'))
					.values('description')
					.distinct()
					.annotate(children=Value([], output_field=JSONField()))
					.filter(author__isnull=False)
				)

				if usernames:
					metainfo_data.append({
						'description': 'Usernames',
						'children': usernames})

				software = (
					metainfo
					.annotate(description=F('producer'))
					.values('description')
					.distinct()
					.annotate(children=Value([], output_field=JSONField()))
					.filter(producer__isnull=False)
				)

				if software:
					metainfo_data.append({
						'description': 'Software',
						'children': software})

				os = (
					metainfo
					.annotate(description=F('os'))
					.values('description')
					.distinct()
					.annotate(children=Value([], output_field=JSONField()))
					.filter(os__isnull=False)
				)

				if os:
					metainfo_data.append({
						'description': 'OS',
						'children': os})

			if metainfo:
				osint_data.append({
					'description':'Metainfo',
					'children': metainfo_data})

			return_data.append({
				'description':'OSINT',
				'children': osint_data})

		return return_data


class SubdomainChangesSerializer(serializers.ModelSerializer):

	change = serializers.SerializerMethodField('get_change')
	is_interesting = serializers.SerializerMethodField('get_is_interesting')

	class Meta:
		model = Subdomain
		fields = '__all__'

	@staticmethod
	def get_change(Subdomain):
		return Subdomain.change

	@staticmethod
	def get_is_interesting(Subdomain):
		return (
			get_interesting_subdomains(Subdomain.scan_history.id)
			.filter(name=Subdomain.name)
			.exists()
		)


class EndPointChangesSerializer(serializers.ModelSerializer):

	change = serializers.SerializerMethodField('get_change')

	class Meta:
		model = EndPoint
		fields = '__all__'

	@staticmethod
	def get_change(EndPoint):
		return EndPoint.change


class InterestingSubdomainSerializer(serializers.ModelSerializer):

	class Meta:
		model = Subdomain
		fields = ['name']


class EmailSerializer(serializers.ModelSerializer):

	class Meta:
		model = Email
		fields = '__all__'


class DorkSerializer(serializers.ModelSerializer):

	class Meta:
		model = Dork
		fields = '__all__'


class EmployeeSerializer(serializers.ModelSerializer):
	class Meta:
		model = Employee
		fields = '__all__'


class MetafinderDocumentSerializer(serializers.ModelSerializer):

	class Meta:
		model = MetaFinderDocument
		fields = '__all__'
		depth = 1


class MetafinderUserSerializer(serializers.ModelSerializer):

	class Meta:
		model = MetaFinderDocument
		fields = ['author']


class InterestingEndPointSerializer(serializers.ModelSerializer):

	class Meta:
		model = EndPoint
		fields = ['http_url']


class TechnologyCountSerializer(serializers.Serializer):
	count = serializers.CharField()
	name = serializers.CharField()


class DorkCountSerializer(serializers.Serializer):
	count = serializers.CharField()
	type = serializers.CharField()


class TechnologySerializer(serializers.ModelSerializer):
	class Meta:
		model = Technology
		fields = '__all__'


class PortSerializer(serializers.ModelSerializer):
	class Meta:
		model = Port
		fields = '__all__'


class IpSerializer(serializers.ModelSerializer):

	ports = PortSerializer(many=True)

	class Meta:
		model = IpAddress
		fields = '__all__'


class DirectoryFileSerializer(serializers.ModelSerializer):

	class Meta:
		model = DirectoryFile
		fields = '__all__'


class DirectoryScanSerializer(serializers.ModelSerializer):
	scanned_date = serializers.SerializerMethodField()
	formatted_date_for_id = serializers.SerializerMethodField()
	directory_files = DirectoryFileSerializer(many=True)

	class Meta:
		model = DirectoryScan
		fields = '__all__'

	@staticmethod
	def get_scanned_date(DirectoryScan):
		return DirectoryScan.scanned_date.strftime("%b %d, %Y %H:%M")

	@staticmethod
	def get_formatted_date_for_id(DirectoryScan):
		return DirectoryScan.scanned_date.strftime("%b_%d_%Y_%H_%M")


class IpSubdomainSerializer(serializers.ModelSerializer):

	class Meta:
		model = Subdomain
		fields = ['name', 'ip_addresses']
		depth = 1

class WafSerializer(serializers.ModelSerializer):

	class Meta:
		model = Waf
		fields = '__all__'


class SubdomainSerializer(serializers.ModelSerializer):

	vuln_count = serializers.SerializerMethodField('get_vuln_count')

	is_interesting = serializers.SerializerMethodField('get_is_interesting')

	endpoint_count = serializers.SerializerMethodField('get_endpoint_count')
	info_count = serializers.SerializerMethodField('get_info_count')
	low_count = serializers.SerializerMethodField('get_low_count')
	medium_count = serializers.SerializerMethodField('get_medium_count')
	high_count = serializers.SerializerMethodField('get_high_count')
	critical_count = serializers.SerializerMethodField('get_critical_count')
	todos_count = serializers.SerializerMethodField('get_todos_count')
	directories_count = serializers.SerializerMethodField('get_directories_count')
	subscan_count = serializers.SerializerMethodField('get_subscan_count')
	ip_addresses = IpSerializer(many=True)
	waf = WafSerializer(many=True)
	technologies = TechnologySerializer(many=True)
	directories = DirectoryScanSerializer(many=True)


	class Meta:
		model = Subdomain
		fields = '__all__'

	@staticmethod
	def get_is_interesting(subdomain):
		scan_id = subdomain.scan_history.id if subdomain.scan_history else None
		return (
			get_interesting_subdomains(scan_id)
			.filter(name=subdomain.name)
			.exists()
		)

	@staticmethod
	def get_endpoint_count(subdomain):
		return subdomain.get_endpoint_count

	@staticmethod
	def get_info_count(subdomain):
		return subdomain.get_info_count

	@staticmethod
	def get_low_count(subdomain):
		return subdomain.get_low_count

	@staticmethod
	def get_medium_count(subdomain):
		return subdomain.get_medium_count

	@staticmethod
	def get_high_count(subdomain):
		return subdomain.get_high_count

	@staticmethod
	def get_critical_count(subdomain):
		return subdomain.get_critical_count

	@staticmethod
	def get_directories_count(subdomain):
		return subdomain.get_directories_count

	@staticmethod
	def get_subscan_count(subdomain):
		return subdomain.get_subscan_count

	@staticmethod
	def get_todos_count(subdomain):
		return len(subdomain.get_todos.filter(is_done=False))

	@staticmethod
	def get_vuln_count(obj):
		try:
			return obj.vuln_count
		except:
			return None


class EndpointSerializer(serializers.ModelSerializer):

	techs = TechnologySerializer(many=True)

	class Meta:
		model = EndPoint
		fields = '__all__'


class EndpointOnlyURLsSerializer(serializers.ModelSerializer):

	class Meta:
		model = EndPoint
		fields = ['http_url']


class VulnerabilitySerializer(serializers.ModelSerializer):

	discovered_date = serializers.SerializerMethodField()
	severity = serializers.SerializerMethodField()

	@staticmethod
	def get_discovered_date(Vulnerability):
		return Vulnerability.discovered_date.strftime("%b %d, %Y %H:%M")

	@staticmethod
	def get_severity(Vulnerability):
		if Vulnerability.severity == 0:
			return "Info"
		elif Vulnerability.severity == 1:
			return "Low"
		elif Vulnerability.severity == 2:
			return "Medium"
		elif Vulnerability.severity == 3:
			return "High"
		elif Vulnerability.severity == 4:
			return "Critical"
		elif Vulnerability.severity == -1:
			return "Unknown"
		else:
			return "Unknown"

	class Meta:
		model = Vulnerability
		fields = '__all__'
		depth = 2<|MERGE_RESOLUTION|>--- conflicted
+++ resolved
@@ -32,11 +32,7 @@
 
 	@staticmethod
 	def to_representation(instance):
-<<<<<<< HEAD
 		return {key: value for key, value in instance.items()}
-=======
-		return dict(instance.items())
->>>>>>> 195812b5
 
 
 class HackerOneProgramSerializer(serializers.Serializer):
